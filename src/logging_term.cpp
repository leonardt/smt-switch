/*********************                                                        */
/*! \file logging_term.cpp
** \verbatim
** Top contributors (to current version):
**   Makai Mann
** This file is part of the smt-switch project.
** Copyright (c) 2020 by the authors listed in the file AUTHORS
** in the top-level source directory) and their institutional affiliations.
** All rights reserved.  See the file LICENSE in the top-level source
** directory for licensing information.\endverbatim
**
** \brief Class that wraps another Term object and maintains the expected
**        Op and children (for solvers that rewrite terms on the fly).
**
**/

#include "logging_term.h"

#include "exceptions.h"
#include "utils.h"

using namespace std;

namespace smt {

/* LoggingTerm */

LoggingTerm::LoggingTerm(Term t, Sort s, Op o, TermVec c)
<<<<<<< HEAD
    : wrapped_term(t),
      sort(s),
      op(o),
      children(c),
      is_symbol(false),
      is_param(false)
=======
    : wrapped_term(t), sort(s), op(o), children(c), is_sym(false), is_par(false)
>>>>>>> b660e9ed
{
}

LoggingTerm::LoggingTerm(Term t, Sort s, Op o, TermVec c, string r, bool is_sym)
    : wrapped_term(t),
      sort(s),
      op(o),
      children(c),
      repr(r),
<<<<<<< HEAD
      is_symbol(is_sym),
      is_param(!is_sym)
=======
      is_sym(is_sym),
      is_par(!is_sym)
>>>>>>> b660e9ed
{
}

LoggingTerm::~LoggingTerm() {}

// implemented
bool LoggingTerm::compare(const Term & t) const
{
  if (!t)
  {
    // not equivalent to null term
    return false;
  }

  shared_ptr<LoggingTerm> lt = static_pointer_cast<LoggingTerm>(t);
  // compare op
  if (op != lt->op)
  {
    return false;
  }

  // compare underlying term and sort
  // this will handle sort aliasing issues from solvers
  // that don't distinguish between certain sorts
  if (wrapped_term != lt->wrapped_term || sort != lt->sort)
  {
    return false;
  }

  // finally need to make sure all children match
  // this is the most expensive check, so we do it last
  if (children.size() != lt->children.size())
  {
    return false;
  }
  else
  {
    for (size_t i = 0; i < children.size(); i++)
    {
      if (children[i] != lt->children[i])
      {
        return false;
      }
    }
  }
  return true;
}

Op LoggingTerm::get_op() const { return op; }

Sort LoggingTerm::get_sort() const { return sort; }

string LoggingTerm::to_string()
{
  if (!repr.empty())
  {
    return repr;
  }

  // rely on underlying term for values
  // this is because values are often produced by the underlying solver
  // e.g. from get_value
  // so we couldn't assign a string at the smt-switch level
  if (op.is_null() && is_value())
  {
    return wrapped_term->print_value_as(sort->get_sort_kind());
  }
  else
  {
    // Op should not be null because handled values above
    //     and symbols already have the repr set
    Assert(!op.is_null());
    repr = "(";
    repr += op.to_string();
    for (auto c : children)
    {
      repr += " " + c->to_string();
    }
    repr += ")";
    return repr;
  }
}

bool LoggingTerm::is_symbol() const { return is_sym; }

bool LoggingTerm::is_param() const { return is_par; }

bool LoggingTerm::is_symbolic_const() const
{
  return is_sym && sort->get_sort_kind() != FUNCTION;
}

TermIter LoggingTerm::begin()
{
  return TermIter(new LoggingTermIter(children.begin()));
}

TermIter LoggingTerm::end()
{
  return TermIter(new LoggingTermIter(children.end()));
}

// dispatched to underlying term

size_t LoggingTerm::hash() const { return wrapped_term->hash(); }

bool LoggingTerm::is_value() const { return wrapped_term->is_value(); }

uint64_t LoggingTerm::to_int() const { return wrapped_term->to_int(); }

std::string LoggingTerm::print_value_as(SortKind sk)
{
  return wrapped_term->print_value_as(sk);
}

/* LoggingTermIter */

LoggingTermIter::LoggingTermIter(TermVec::iterator i) : it(i) {}

LoggingTermIter::LoggingTermIter(const LoggingTermIter & lit) : it(lit.it) {}

LoggingTermIter::~LoggingTermIter() {}

LoggingTermIter & LoggingTermIter::operator=(const LoggingTermIter & lit)
{
  it = lit.it;
  return *this;
}

void LoggingTermIter::operator++() { it++; }

const Term LoggingTermIter::operator*() { return *it; }

TermIterBase * LoggingTermIter::clone() const
{
  return new LoggingTermIter(it);
}

bool LoggingTermIter::operator==(const LoggingTermIter & lit)
{
  return it == lit.it;
}

bool LoggingTermIter::operator!=(const LoggingTermIter & lit)
{
  return it != lit.it;
}

bool LoggingTermIter::equal(const TermIterBase & other) const
{
  const LoggingTermIter & lit = static_cast<const LoggingTermIter &>(other);
  return it == lit.it;
}

}  // namespace smt<|MERGE_RESOLUTION|>--- conflicted
+++ resolved
@@ -26,16 +26,7 @@
 /* LoggingTerm */
 
 LoggingTerm::LoggingTerm(Term t, Sort s, Op o, TermVec c)
-<<<<<<< HEAD
-    : wrapped_term(t),
-      sort(s),
-      op(o),
-      children(c),
-      is_symbol(false),
-      is_param(false)
-=======
     : wrapped_term(t), sort(s), op(o), children(c), is_sym(false), is_par(false)
->>>>>>> b660e9ed
 {
 }
 
@@ -45,13 +36,8 @@
       op(o),
       children(c),
       repr(r),
-<<<<<<< HEAD
-      is_symbol(is_sym),
-      is_param(!is_sym)
-=======
       is_sym(is_sym),
       is_par(!is_sym)
->>>>>>> b660e9ed
 {
 }
 
