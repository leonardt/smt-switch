--- conflicted
+++ resolved
@@ -39,27 +39,14 @@
             QUANTIFIERS } },
 
         { CVC4,
-<<<<<<< HEAD
           { TERMITER,
             THEORY_INT,
-            // TODO: put this back after getStoreAllBase() is in API
-            // ARRAY_MODELS,
+            ARRAY_MODELS,
             CONSTARR,
             FULL_TRANSFER,
             UNSAT_CORE,
             THEORY_DATATYPE,
             QUANTIFIERS } },
-=======
-          {
-              TERMITER,
-              THEORY_INT,
-              ARRAY_MODELS,
-              CONSTARR,
-              FULL_TRANSFER,
-              UNSAT_CORE,
-              THEORY_DATATYPE,
-          } },
->>>>>>> 969a5c08
 
         { CVC4_LOGGING,
           { LOGGING,
