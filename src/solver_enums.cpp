/*********************                                                        */
/*! \file solver_enums.cpp
** \verbatim
** Top contributors (to current version):
**   Makai Mann
** This file is part of the smt-switch project.
** Copyright (c) 2020 by the authors listed in the file AUTHORS
** in the top-level source directory) and their institutional affiliations.
** All rights reserved.  See the file LICENSE in the top-level source
** directory for licensing information.\endverbatim
**
** \brief Convenience functions for SolverEnums
**
**
**/

#include <iostream>
#include <sstream>
#include <unordered_map>

#include "exceptions.h"
#include "solver_enums.h"

using namespace std;

namespace smt {

const unordered_map<SolverEnum, unordered_set<SolverAttribute>>
    solver_attributes({
        { BTOR, { TERMITER, ARRAY_MODELS, CONSTARR, UNSAT_CORE, QUANTIFIERS } },

        { BTOR_LOGGING,
          { LOGGING,
            TERMITER,
            ARRAY_MODELS,
            CONSTARR,
            FULL_TRANSFER,
            UNSAT_CORE,
            QUANTIFIERS } },

        { CVC4,
<<<<<<< HEAD
          {
              TERMITER,
              THEORY_INT,
              THEORY_REAL,
              ARRAY_MODELS,
              CONSTARR,
              FULL_TRANSFER,
              UNSAT_CORE,
              THEORY_DATATYPE,
          } },
=======
          { TERMITER,
            THEORY_INT,
            ARRAY_MODELS,
            CONSTARR,
            FULL_TRANSFER,
            UNSAT_CORE,
            THEORY_DATATYPE,
            QUANTIFIERS } },
>>>>>>> 1616ea02

        { CVC4_LOGGING,
          { LOGGING,
            TERMITER,
            THEORY_INT,
            THEORY_REAL,
            ARRAY_MODELS,
            CONSTARR,
            FULL_TRANSFER,
            UNSAT_CORE,
            QUANTIFIERS } },

        { MSAT,
          { TERMITER,
            THEORY_INT,
            THEORY_REAL,
            ARRAY_MODELS,
            CONSTARR,
            FULL_TRANSFER,
            UNSAT_CORE,
            QUANTIFIERS } },

        { MSAT_LOGGING,
          { LOGGING,
            TERMITER,
            THEORY_INT,
            THEORY_REAL,
            ARRAY_MODELS,
            CONSTARR,
            FULL_TRANSFER,
            UNSAT_CORE } },

        // TODO: Yices2 should support UNSAT_CORE
        //       but something funky happens with testing
        //       has something to do with the context and yices_init
        //       look into this more and re-enable it
        { YICES2, { THEORY_INT, THEORY_REAL } },

        { YICES2_LOGGING,
          { LOGGING,
            TERMITER,
            THEORY_INT,
            THEORY_REAL,
            FULL_TRANSFER,
            UNSAT_CORE } },

    });

const unordered_set<SolverEnum> logging_solver_enums(
    { BTOR_LOGGING, CVC4_LOGGING, MSAT_LOGGING, YICES2_LOGGING });
const unordered_map<SolverEnum, SolverEnum> to_logging_solver_enum(
    { { BTOR, BTOR_LOGGING },
      { CVC4, CVC4_LOGGING },
      { MSAT, MSAT_LOGGING },
      { YICES2, YICES2_LOGGING } });

const unordered_set<SolverEnum> interpolator_solver_enums(
    { MSAT_INTERPOLATOR });

bool is_logging_solver_enum(SolverEnum se)
{
  return logging_solver_enums.find(se) != logging_solver_enums.end();
}

bool is_interpolator_solver_enum(SolverEnum se)
{
  return interpolator_solver_enums.find(se) != interpolator_solver_enums.end();
}

SolverEnum get_logging_solver_enum(SolverEnum se)
{
  if (is_logging_solver_enum(se))
  {
    throw IncorrectUsageException("Expecting non-logging solver enum but got "
                                  + to_string(se));
  }
  else if (to_logging_solver_enum.find(se) == to_logging_solver_enum.end())
  {
    throw NotImplementedException(
        "Don't have a mapping from solver enum to logging version for "
        + to_string(se));
  }

  return to_logging_solver_enum.at(se);
}

bool solver_has_attribute(SolverEnum se, SolverAttribute sa)
{
  unordered_set<SolverAttribute> solver_attrs = get_solver_attributes(se);
  return solver_attrs.find(sa) != solver_attrs.end();
}

std::unordered_set<SolverAttribute> get_solver_attributes(SolverEnum se)
{
  if (solver_attributes.find(se) == solver_attributes.end())
  {
    throw NotImplementedException("Unhandled solver enum: " + to_string(se));
  }

  return solver_attributes.at(se);
}

std::ostream & operator<<(std::ostream & o, SolverEnum e)
{
  switch (e)
  {
    case BTOR: o << "BTOR"; break;
    case CVC4: o << "CVC4"; break;
    case MSAT: o << "MSAT"; break;
    case YICES2: o << "YICES2"; break;
    case BTOR_LOGGING: o << "BTOR_LOGGING"; break;
    case CVC4_LOGGING: o << "CVC4_LOGGING"; break;
    case MSAT_LOGGING: o << "MSAT_LOGGING"; break;
    case YICES2_LOGGING: o << "YICES2_LOGGING"; break;
    case MSAT_INTERPOLATOR: o << "MSAT_INTERPOLATOR"; break;
    default:
      // should print the integer representation
      throw NotImplementedException("Unknown SolverEnum: " + std::to_string(e));
      break;
  }

  return o;
}

std::string to_string(SolverEnum e)
{
  ostringstream ostr;
  ostr << e;
  return ostr.str();
}

}  // namespace smt<|MERGE_RESOLUTION|>--- conflicted
+++ resolved
@@ -39,7 +39,6 @@
             QUANTIFIERS } },
 
         { CVC4,
-<<<<<<< HEAD
           {
               TERMITER,
               THEORY_INT,
@@ -49,17 +48,8 @@
               FULL_TRANSFER,
               UNSAT_CORE,
               THEORY_DATATYPE,
+              QUANTIFIERS
           } },
-=======
-          { TERMITER,
-            THEORY_INT,
-            ARRAY_MODELS,
-            CONSTARR,
-            FULL_TRANSFER,
-            UNSAT_CORE,
-            THEORY_DATATYPE,
-            QUANTIFIERS } },
->>>>>>> 1616ea02
 
         { CVC4_LOGGING,
           { LOGGING,
@@ -90,7 +80,8 @@
             ARRAY_MODELS,
             CONSTARR,
             FULL_TRANSFER,
-            UNSAT_CORE } },
+            UNSAT_CORE,
+            QUANTIFIERS } },
 
         // TODO: Yices2 should support UNSAT_CORE
         //       but something funky happens with testing
