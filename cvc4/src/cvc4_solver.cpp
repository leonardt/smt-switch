--- conflicted
+++ resolved
@@ -99,14 +99,11 @@
       { Int_To_BV, ::CVC4::api::INT_TO_BITVECTOR },
       { Select, ::CVC4::api::SELECT },
       { Store, ::CVC4::api::STORE },
-<<<<<<< HEAD
       { Forall, ::CVC4::api::FORALL },
       { Store, ::CVC4::api::EXISTS } });
-=======
       { Apply_Selector,::CVC4::api::APPLY_SELECTOR},
       { Apply_Tester,::CVC4::api::APPLY_TESTER},
       { Apply_Constructor,::CVC4::api::APPLY_CONSTRUCTOR}  });
->>>>>>> 7759977f
 
 /* CVC4Solver implementation */
 
