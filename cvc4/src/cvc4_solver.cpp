#include "cvc4_solver.h"

namespace smt
{

/* CVC4 Op mappings */
const std::unordered_map<PrimOp, ::CVC4::api::Kind> primop2kind(
    { { And, ::CVC4::api::AND },
      { Or, ::CVC4::api::OR },
      { Xor, ::CVC4::api::XOR },
      { Not, ::CVC4::api::NOT },
      { Implies, ::CVC4::api::IMPLIES },
      { Ite, ::CVC4::api::ITE },
      { Iff, ::CVC4::api::EQUAL },
      { Equal, ::CVC4::api::EQUAL },
      { Distinct, ::CVC4::api::DISTINCT },
      /* Uninterpreted Functions */
      { Apply, ::CVC4::api::APPLY_UF },
      /* Arithmetic Theories */
      { Plus, ::CVC4::api::PLUS },
      { Minus, ::CVC4::api::MINUS },
      { Negate, ::CVC4::api::UMINUS },
      { Mult, ::CVC4::api::MULT },
      { Div, ::CVC4::api::DIVISION },
      { Lt, ::CVC4::api::LT },
      { Le, ::CVC4::api::LEQ },
      { Gt, ::CVC4::api::GT },
      { Ge, ::CVC4::api::GEQ },
      { Mod, ::CVC4::api::INTS_MODULUS },
      { Abs, ::CVC4::api::ABS },
      { Pow, ::CVC4::api::POW },
      { To_Real, ::CVC4::api::TO_REAL },
      { To_Int, ::CVC4::api::TO_INTEGER },
      { Is_Int, ::CVC4::api::IS_INTEGER },
      /* Fixed Size BitVector Theory */
      { Concat, ::CVC4::api::BITVECTOR_CONCAT },
      // Indexed Op
      { Extract, ::CVC4::api::BITVECTOR_EXTRACT },
      { BVNot, ::CVC4::api::BITVECTOR_NOT },
      { BVNeg, ::CVC4::api::BITVECTOR_NEG },
      { BVAnd, ::CVC4::api::BITVECTOR_AND },
      { BVOr, ::CVC4::api::BITVECTOR_OR },
      { BVXor, ::CVC4::api::BITVECTOR_XOR },
      { BVNand, ::CVC4::api::BITVECTOR_NAND },
      { BVNor, ::CVC4::api::BITVECTOR_NOR },
      { BVXnor, ::CVC4::api::BITVECTOR_XNOR },
      { BVComp, ::CVC4::api::BITVECTOR_COMP },
      { BVAdd, ::CVC4::api::BITVECTOR_PLUS },
      { BVSub, ::CVC4::api::BITVECTOR_SUB },
      { BVMul, ::CVC4::api::BITVECTOR_MULT },
      { BVUdiv, ::CVC4::api::BITVECTOR_UDIV },
      { BVSdiv, ::CVC4::api::BITVECTOR_SDIV },
      { BVUrem, ::CVC4::api::BITVECTOR_UREM },
      { BVSrem, ::CVC4::api::BITVECTOR_SREM },
      { BVSmod, ::CVC4::api::BITVECTOR_SMOD },
      { BVShl, ::CVC4::api::BITVECTOR_SHL },
      { BVAshr, ::CVC4::api::BITVECTOR_ASHR },
      { BVLshr, ::CVC4::api::BITVECTOR_LSHR },
      { BVUlt, ::CVC4::api::BITVECTOR_ULT },
      { BVUle, ::CVC4::api::BITVECTOR_ULE },
      { BVUgt, ::CVC4::api::BITVECTOR_UGT },
      { BVUge, ::CVC4::api::BITVECTOR_UGE },
      { BVSlt, ::CVC4::api::BITVECTOR_SLT },
      { BVSle, ::CVC4::api::BITVECTOR_SLE },
      { BVSgt, ::CVC4::api::BITVECTOR_SGT },
      { BVSge, ::CVC4::api::BITVECTOR_SGE },
      // Indexed Op
      { Zero_Extend, ::CVC4::api::BITVECTOR_ZERO_EXTEND },
      // Indexed Op
      { Sign_Extend, ::CVC4::api::BITVECTOR_SIGN_EXTEND },
      // Indexed Op
      { Repeat, ::CVC4::api::BITVECTOR_REPEAT },
      // Indexed Op
      { Rotate_Left, ::CVC4::api::BITVECTOR_ROTATE_LEFT },
      // Indexed Op
      { Rotate_Right, ::CVC4::api::BITVECTOR_ROTATE_RIGHT },
      // Conversion
      { BV_To_Nat, ::CVC4::api::BITVECTOR_TO_NAT },
      // Indexed Op
      { Int_To_BV, ::CVC4::api::INT_TO_BITVECTOR },
      { Select, ::CVC4::api::SELECT },
      { Store, ::CVC4::api::STORE }});

<<<<<<< HEAD
const std::unordered_map<::CVC4::api::Kind, PrimOp> kind2primop(
    { { ::CVC4::api::AND, And },
      { ::CVC4::api::OR, Or },
      { ::CVC4::api::XOR, Xor },
      { ::CVC4::api::NOT, Not },
      { ::CVC4::api::IMPLIES, Implies },
      { ::CVC4::api::ITE, Ite },
      { ::CVC4::api::EQUAL, Iff },
      { ::CVC4::api::EQUAL, Equal },
      { ::CVC4::api::DISTINCT, Distinct },
      { ::CVC4::api::BITVECTOR_CONCAT, Concat },
      // Indexed Op
      { ::CVC4::api::BITVECTOR_EXTRACT, Extract },
      { ::CVC4::api::BITVECTOR_NOT, BVNot },
      { ::CVC4::api::BITVECTOR_NEG, BVNeg },
      { ::CVC4::api::BITVECTOR_AND, BVAnd },
      { ::CVC4::api::BITVECTOR_OR, BVOr },
      { ::CVC4::api::BITVECTOR_XOR, BVXor },
      { ::CVC4::api::BITVECTOR_NAND, BVNand },
      { ::CVC4::api::BITVECTOR_NOR, BVNor },
      { ::CVC4::api::BITVECTOR_XNOR, BVXnor },
      { ::CVC4::api::BITVECTOR_COMP, BVComp },
      { ::CVC4::api::BITVECTOR_PLUS, BVAdd },
      { ::CVC4::api::BITVECTOR_SUB, BVSub },
      { ::CVC4::api::BITVECTOR_MULT, BVMul },
      { ::CVC4::api::BITVECTOR_UDIV, BVUdiv },
      { ::CVC4::api::BITVECTOR_SDIV, BVSdiv },
      { ::CVC4::api::BITVECTOR_UREM, BVUrem },
      { ::CVC4::api::BITVECTOR_SREM, BVSrem },
      { ::CVC4::api::BITVECTOR_SMOD, BVSmod },
      { ::CVC4::api::BITVECTOR_SHL, BVShl },
      { ::CVC4::api::BITVECTOR_ASHR, BVAshr },
      { ::CVC4::api::BITVECTOR_LSHR, BVLshr },
      { ::CVC4::api::BITVECTOR_ULT, BVUlt },
      { ::CVC4::api::BITVECTOR_ULE, BVUle },
      { ::CVC4::api::BITVECTOR_UGT, BVUgt },
      { ::CVC4::api::BITVECTOR_UGE, BVUge },
      { ::CVC4::api::BITVECTOR_SLT, BVSlt },
      { ::CVC4::api::BITVECTOR_SLE, BVSle },
      { ::CVC4::api::BITVECTOR_SGT, BVSgt },
      { ::CVC4::api::BITVECTOR_SGE, BVSge },
      // Indexed Op
      { ::CVC4::api::BITVECTOR_ZERO_EXTEND, Zero_Extend },
      // Indexed Op
      { ::CVC4::api::BITVECTOR_SIGN_EXTEND, Sign_Extend },
      // Indexed Op
      { ::CVC4::api::BITVECTOR_REPEAT, Repeat },
      // Indexed Op
      { ::CVC4::api::BITVECTOR_ROTATE_LEFT, Rotate_Left },
      // Indexed Op
      { ::CVC4::api::BITVECTOR_ROTATE_RIGHT, Rotate_Right },
      { ::CVC4::api::SELECT, Select },
      { ::CVC4::api::STORE, Store },
      { ::CVC4::api::STORE_ALL, NUM_OPS_AND_NULL } // Const Array is a value in smt-switch (no op)
    });

// the kinds CVC4 needs to build an OpTerm for an indexed op
const std::unordered_map<PrimOp, ::CVC4::api::Kind> primop2optermcon(
    { { Extract, ::CVC4::api::BITVECTOR_EXTRACT_OP },
      { Zero_Extend, ::CVC4::api::BITVECTOR_ZERO_EXTEND_OP },
      { Sign_Extend, ::CVC4::api::BITVECTOR_SIGN_EXTEND_OP },
      { Repeat, ::CVC4::api::BITVECTOR_REPEAT_OP },
      { Rotate_Left, ::CVC4::api::BITVECTOR_ROTATE_LEFT_OP },
      { Rotate_Right, ::CVC4::api::BITVECTOR_ROTATE_RIGHT_OP },
      { Int_To_BV, ::CVC4::api::INT_TO_BITVECTOR_OP } });
=======
>>>>>>> 877d8827

/* CVC4Solver implementation */

void CVC4Solver::set_opt(const std::string option, const std::string value)
{
  try
  {
    solver.setOption(option, value);
  }
  catch (std::exception & e)
  {
    throw InternalSolverException(e.what());
  }
}

void CVC4Solver::set_logic(const std::string logic) const
{
  try
  {
    solver.setLogic(logic);
  }
  catch (std::exception & e)
  {
    throw InternalSolverException(e.what());
  }
}

Term CVC4Solver::make_term(bool b) const
{
  try
  {
    Term c(new CVC4Term(solver.mkBoolean(b)));
    return c;
  }
  catch (std::exception & e)
  {
    throw InternalSolverException(e.what());
  }
}

Term CVC4Solver::make_term(int64_t i, const Sort & sort) const
{
  try
  {
    SortKind sk = sort->get_sort_kind();
    ::CVC4::api::Term c;

    if ((sk == INT) || (sk == REAL))
    {
      c = solver.mkReal(i);
    }
    else if (sk == BV)
    {
      // CVC4 uses unsigned integers for mkBitVector
      // to avoid casting issues, always use a string in base 10
      std::string sval = std::to_string(i);
      c = solver.mkBitVector(sort->get_width(), sval, 10);
    }
    else
    {
      std::string msg = "Can't create constant with integer for sort ";
      msg += sort->to_string();
      throw IncorrectUsageException(msg.c_str());
    }

    Term res(new CVC4Term(c));
    return res;
  }
  catch (std::exception & e)
  {
    // pretty safe to assume that an error is due to incorrect usage
    throw IncorrectUsageException(e.what());
  }
}

Term CVC4Solver::make_term(std::string val,
                           const Sort & sort,
                           uint64_t base) const
{
  try
  {
    SortKind sk = sort->get_sort_kind();
    ::CVC4::api::Term c;

    if ((sk == INT) || (sk == REAL))
    {
      // TODO: Only do these checks in debug
      if (base != 10)
      {
        throw IncorrectUsageException("Can't use non-decimal base for reals and ints");
      }
      c = solver.mkReal(val);
    }
    else if (sk == BV)
    {
      c = solver.mkBitVector(sort->get_width(), val, base);
    }
    else
    {
      std::string msg = "Can't create constant with integer for sort ";
      msg += sort->to_string();
      throw IncorrectUsageException(msg.c_str());
    }

    Term res(new CVC4Term(c));
    return res;
  }
  catch (std::exception & e)
  {
    // pretty safe to assume that an error is due to incorrect usage
    throw IncorrectUsageException(e.what());
  }
}

Term CVC4Solver::make_term(const Term & val, const Sort & sort) const
{
  throw NotImplementedException("Constant arrays not yet implemented.");
}

void CVC4Solver::assert_formula(const Term& t) const
{
  try
  {
    std::shared_ptr<CVC4Term> cterm = std::static_pointer_cast<CVC4Term>(t);
    solver.assertFormula(cterm->term);
  }
  catch (std::exception & e)
  {
    throw InternalSolverException(e.what());
  }
}

Result CVC4Solver::check_sat()
{
  try
  {
    ::CVC4::api::Result r = solver.checkSat();
    if (r.isUnsat())
    {
      return Result(UNSAT);
    }
    else if (r.isSat())
    {
      return Result(SAT);
    }
    else if (r.isSatUnknown())
    {
      return Result(UNKNOWN, r.getUnknownExplanation());
    }
    else
    {
      throw NotImplementedException("Unimplemented result type from CVC4");
    }
  }
  catch (std::exception & e)
  {
    throw InternalSolverException(e.what());
  }
}

Result CVC4Solver::check_sat_assuming(const TermVec & assumptions)
{
  try
  {
    // expecting (possibly negated) boolean literals
    for (auto a : assumptions)
    {
      if (!a->is_symbolic_const() || a->get_sort()->get_sort_kind() != BOOL)
      {
        if (a->get_op() == Not && (*a->begin())->is_symbolic_const())
        {
          continue;
        }
        else
        {
          throw IncorrectUsageException(
              "Expecting boolean indicator literals but got: "
              + a->to_string());
        }
      }
    }

    std::vector<::CVC4::api::Term> cvc4assumps;
    cvc4assumps.reserve(assumptions.size());

    std::shared_ptr<CVC4Term> cterm;
    for (auto a : assumptions)
    {
      cvc4assumps.push_back(std::static_pointer_cast<CVC4Term>(a)->term);
    }
    ::CVC4::api::Result r = solver.checkSatAssuming(cvc4assumps);
    if (r.isUnsat())
    {
      return Result(UNSAT);
    }
    else if (r.isSat())
    {
      return Result(SAT);
    }
    else if (r.isSatUnknown())
    {
      return Result(UNKNOWN, r.getUnknownExplanation());
    }
    else
    {
      throw NotImplementedException("Unimplemented result type from CVC4");
    }
  }
  catch (std::exception & e)
  {
    throw InternalSolverException(e.what());
  }
}

void CVC4Solver::push(uint64_t num)
{
  try
  {
    solver.push(num);
  }
  catch (std::exception & e)
  {
    throw InternalSolverException(e.what());
  }
}

void CVC4Solver::pop(uint64_t num)
{
  try
  {
    solver.pop(num);
  }
  catch (std::exception & e)
  {
    throw InternalSolverException(e.what());
  }
}

Term CVC4Solver::get_value(Term & t) const
{
  try
  {
    std::shared_ptr<CVC4Term> cterm = std::static_pointer_cast<CVC4Term>(t);
    Term val(new CVC4Term(solver.getValue(cterm->term)));
    return val;
  }
  catch (std::exception & e)
  {
    throw InternalSolverException(e.what());
  }
}

Sort CVC4Solver::make_sort(const std::string name, uint64_t arity) const
{
  try
  {
    Sort s(new CVC4Sort(solver.declareSort(name, arity)));
    return s;
  }
  catch (std::exception & e)
  {
    throw InternalSolverException(e.what());
  }
}

Sort CVC4Solver::make_sort(SortKind sk) const
{
  try
  {
    if (sk == BOOL)
    {
      Sort s(new CVC4Sort(solver.getBooleanSort()));
      return s;
    }
    else if (sk == INT)
    {
      Sort s(new CVC4Sort(solver.getIntegerSort()));
      return s;
    }
    else if (sk == REAL)
    {
      Sort s(new CVC4Sort(solver.getRealSort()));
      return s;
    }
    else
    {
      std::string msg("Can't create sort with sort constructor ");
      msg += to_string(sk);
      msg += " and no arguments";
      throw IncorrectUsageException(msg.c_str());
    }
  }
  catch (std::exception & e)
  {
    throw InternalSolverException(e.what());
  }
}

Sort CVC4Solver::make_sort(SortKind sk, uint64_t size) const
{
  try
  {
    if (sk == BV)
    {
      Sort s(new CVC4Sort(solver.mkBitVectorSort(size)));
      return s;
    }
    else
    {
      std::string msg("Can't create sort with sort constructor ");
      msg += to_string(sk);
      msg += " and an integer argument";
      throw IncorrectUsageException(msg.c_str());
    }
  }
  catch (std::exception & e)
  {
    throw InternalSolverException(e.what());
  }
}

Sort CVC4Solver::make_sort(SortKind sk, const Sort & sort1) const
{
  throw NotImplementedException(
      "Smt-switch does not have any sorts that take one sort parameter yet.");
}

Sort CVC4Solver::make_sort(SortKind sk,
                           const Sort & sort1,
                           const Sort & sort2) const
{
  try
  {
    if (sk == ARRAY)
    {
      std::shared_ptr<CVC4Sort> cidxsort =
          std::static_pointer_cast<CVC4Sort>(sort1);
      std::shared_ptr<CVC4Sort> celemsort =
          std::static_pointer_cast<CVC4Sort>(sort2);
      Sort s(new CVC4Sort(solver.mkArraySort(cidxsort->sort, celemsort->sort)));
      return s;
    }
    else
    {
      std::string msg("Can't create sort with sort constructor ");
      msg += to_string(sk);
      msg += " and two Sort arguments";
      throw IncorrectUsageException(msg.c_str());
    }
  }
  catch (std::exception & e)
  {
    throw InternalSolverException(e.what());
  }
}

Sort CVC4Solver::make_sort(SortKind sk,
                           const Sort & sort1,
                           const Sort & sort2,
                           const Sort & sort3) const
{
  throw NotImplementedException(
      "Smt-switch does not have any sorts that take three sort parameters "
      "yet.");
}

Sort CVC4Solver::make_sort(SortKind sk, const SortVec & sorts) const
{
  try
  {
    if (sk == FUNCTION)
    {
      if (sorts.size() < 2)
      {
        throw IncorrectUsageException(
            "Function sort must have >=2 sort arguments.");
      }

      // arity is one less, because last sort is return sort
      uint32_t arity = sorts.size() - 1;

      std::vector<::CVC4::api::Sort> csorts;
      csorts.reserve(arity);
      ::CVC4::api::Sort csort;
      for (uint32_t i = 0; i < arity; i++)
      {
        csort = std::static_pointer_cast<CVC4Sort>(sorts[i])->sort;
        csorts.push_back(csort);
      }

      csort = std::static_pointer_cast<CVC4Sort>(sorts.back())->sort;
      ::CVC4::api::Sort cfunsort = solver.mkFunctionSort(csorts, csort);
      Sort funsort(new CVC4Sort(cfunsort));
      return funsort;
    }
    else if (sorts.size() == 1)
    {
      return make_sort(sk, sorts[0]);
    }
    else if (sorts.size() == 2)
    {
      return make_sort(sk, sorts[0], sorts[1]);
    }
    else if (sorts.size() == 3)
    {
      return make_sort(sk, sorts[0], sorts[1], sorts[2]);
    }
    else
    {
      std::string msg("Can't create sort from sort constructor ");
      msg += to_string(sk);
      msg += " with a vector of sorts";
      throw IncorrectUsageException(msg.c_str());
    }
  }
  catch (std::exception & e)
  {
    throw InternalSolverException(e.what());
  }
}

Term CVC4Solver::make_symbol(const std::string name, const Sort & sort)
{
  // check that name is available
  // to make CVC4 behave the same as other solvers
  if (symbols.find(name) != symbols.end())
  {
    throw IncorrectUsageException("symbol " + name + " has already been used.");
  }

  try
  {
    std::shared_ptr<CVC4Sort> csort = std::static_pointer_cast<CVC4Sort>(sort);
    ::CVC4::api::Term t = solver.mkConst(csort->sort, name);
    Term res(new ::smt::CVC4Term(t));
    symbols[name] = res;
    return res;
  }
  catch(std::exception & e)
  {
    throw InternalSolverException(e.what());
  }
}

Term CVC4Solver::make_term(Op op, const Term & t) const
{
  try
  {
    std::shared_ptr<CVC4Term> cterm = std::static_pointer_cast<CVC4Term>(t);
    if (op.num_idx == 0)
    {
      Term result(
          new CVC4Term(solver.mkTerm(primop2kind.at(op.prim_op), cterm->term)));
      return result;
    }
    else
    {
      ::CVC4::api::Op cvc4_op = make_cvc4_op(op);
      Term result(new CVC4Term(solver.mkTerm(cvc4_op, cterm->term)));
      return result;
    }
  }
  catch (std::exception & e)
  {
    throw InternalSolverException(e.what());
  }
}

Term CVC4Solver::make_term(Op op, const Term & t0, const Term & t1) const
{
  try
  {
    std::shared_ptr<CVC4Term> cterm0 = std::static_pointer_cast<CVC4Term>(t0);
    std::shared_ptr<CVC4Term> cterm1 = std::static_pointer_cast<CVC4Term>(t1);
    if (op.num_idx == 0)
    {
      Term result(new CVC4Term(solver.mkTerm(primop2kind.at(op.prim_op),
                                             cterm0->term,
                                             cterm1->term)));
      return result;
    }
  else
    {
      ::CVC4::api::Op cvc4_op = make_cvc4_op(op);
      Term result(
          new CVC4Term(solver.mkTerm(cvc4_op, cterm0->term, cterm1->term)));
      return result;
    }
  }
  catch (std::exception & e)
  {
    throw InternalSolverException(e.what());
  }
}

Term CVC4Solver::make_term(Op op,
                           const Term & t0,
                           const Term & t1,
                           const Term & t2) const
{
  try
  {
    std::shared_ptr<CVC4Term> cterm0 = std::static_pointer_cast<CVC4Term>(t0);
    std::shared_ptr<CVC4Term> cterm1 = std::static_pointer_cast<CVC4Term>(t1);
    std::shared_ptr<CVC4Term> cterm2 = std::static_pointer_cast<CVC4Term>(t2);
    if (op.num_idx == 0)
    {
      Term result(new CVC4Term(solver.mkTerm(primop2kind.at(op.prim_op),
                                             cterm0->term,
                                             cterm1->term,
                                             cterm2->term)));
      return result;
    }
  else
    {
      ::CVC4::api::Op cvc4_op = make_cvc4_op(op);
      Term result(new CVC4Term(
          solver.mkTerm(cvc4_op, cterm0->term, cterm1->term, cterm2->term)));
      return result;
    }
  }
  catch (std::exception & e)
  {
    throw InternalSolverException(e.what());
  }
}

Term CVC4Solver::make_term(Op op, const TermVec & terms) const
{
  try
  {
    std::vector<::CVC4::api::Term> cterms;
    cterms.reserve(terms.size());
    std::shared_ptr<CVC4Term> cterm;
    for (auto t : terms)
    {
      cterm = std::static_pointer_cast<CVC4Term>(t);
      cterms.push_back(cterm->term);
    }
    if (op.num_idx == 0)
    {
      Term result(
          new CVC4Term(solver.mkTerm(primop2kind.at(op.prim_op), cterms)));
      return result;
    }
    else
    {
      ::CVC4::api::Op cvc4_op = make_cvc4_op(op);
      Term result(new CVC4Term(solver.mkTerm(cvc4_op, cterms)));
      return result;
    }
  }
  catch (std::exception & e)
  {
    throw InternalSolverException(e.what());
  }
}

void CVC4Solver::reset()
{
  try
  {
    solver.reset();
  }
  catch (std::exception & e)
  {
    throw InternalSolverException(e.what());
  }
}

void CVC4Solver::reset_assertions()
{
  try
  {
    solver.resetAssertions();
  }
  catch (std::exception & e)
  {
    throw InternalSolverException(e.what());
  }
}

void CVC4Solver::dump_smt2(FILE * file) const
{
  throw NotImplementedException("Not yet implemented dumping smt2");
}

/**
   Helper function for creating a CVC4 Op from an Op
   Preconditions: op must be indexed, i.e. op.num_idx > 0
*/
::CVC4::api::Op CVC4Solver::make_cvc4_op(Op op) const
{
  if (op.num_idx < 0 || primop2kind.find(op.prim_op) == primop2kind.end())
  {
    throw IncorrectUsageException(
        smt::to_string(op.prim_op)
        + " not recognized as a PrimOp for an indexed operator.");
  }
  if (op.num_idx == 1)
  {
    return solver.mkOp(primop2kind.at(op.prim_op), op.idx0);
  }
  else if (op.num_idx == 2)
  {
    return solver.mkOp(primop2kind.at(op.prim_op), op.idx0, op.idx1);
  }
  else
  {
    throw NotImplementedException(
        "CVC4 does not have any indexed "
        "operators with more than two indices");
  }
}

/* end CVC4Solver implementation */

}<|MERGE_RESOLUTION|>--- conflicted
+++ resolved
@@ -81,74 +81,6 @@
       { Select, ::CVC4::api::SELECT },
       { Store, ::CVC4::api::STORE }});
 
-<<<<<<< HEAD
-const std::unordered_map<::CVC4::api::Kind, PrimOp> kind2primop(
-    { { ::CVC4::api::AND, And },
-      { ::CVC4::api::OR, Or },
-      { ::CVC4::api::XOR, Xor },
-      { ::CVC4::api::NOT, Not },
-      { ::CVC4::api::IMPLIES, Implies },
-      { ::CVC4::api::ITE, Ite },
-      { ::CVC4::api::EQUAL, Iff },
-      { ::CVC4::api::EQUAL, Equal },
-      { ::CVC4::api::DISTINCT, Distinct },
-      { ::CVC4::api::BITVECTOR_CONCAT, Concat },
-      // Indexed Op
-      { ::CVC4::api::BITVECTOR_EXTRACT, Extract },
-      { ::CVC4::api::BITVECTOR_NOT, BVNot },
-      { ::CVC4::api::BITVECTOR_NEG, BVNeg },
-      { ::CVC4::api::BITVECTOR_AND, BVAnd },
-      { ::CVC4::api::BITVECTOR_OR, BVOr },
-      { ::CVC4::api::BITVECTOR_XOR, BVXor },
-      { ::CVC4::api::BITVECTOR_NAND, BVNand },
-      { ::CVC4::api::BITVECTOR_NOR, BVNor },
-      { ::CVC4::api::BITVECTOR_XNOR, BVXnor },
-      { ::CVC4::api::BITVECTOR_COMP, BVComp },
-      { ::CVC4::api::BITVECTOR_PLUS, BVAdd },
-      { ::CVC4::api::BITVECTOR_SUB, BVSub },
-      { ::CVC4::api::BITVECTOR_MULT, BVMul },
-      { ::CVC4::api::BITVECTOR_UDIV, BVUdiv },
-      { ::CVC4::api::BITVECTOR_SDIV, BVSdiv },
-      { ::CVC4::api::BITVECTOR_UREM, BVUrem },
-      { ::CVC4::api::BITVECTOR_SREM, BVSrem },
-      { ::CVC4::api::BITVECTOR_SMOD, BVSmod },
-      { ::CVC4::api::BITVECTOR_SHL, BVShl },
-      { ::CVC4::api::BITVECTOR_ASHR, BVAshr },
-      { ::CVC4::api::BITVECTOR_LSHR, BVLshr },
-      { ::CVC4::api::BITVECTOR_ULT, BVUlt },
-      { ::CVC4::api::BITVECTOR_ULE, BVUle },
-      { ::CVC4::api::BITVECTOR_UGT, BVUgt },
-      { ::CVC4::api::BITVECTOR_UGE, BVUge },
-      { ::CVC4::api::BITVECTOR_SLT, BVSlt },
-      { ::CVC4::api::BITVECTOR_SLE, BVSle },
-      { ::CVC4::api::BITVECTOR_SGT, BVSgt },
-      { ::CVC4::api::BITVECTOR_SGE, BVSge },
-      // Indexed Op
-      { ::CVC4::api::BITVECTOR_ZERO_EXTEND, Zero_Extend },
-      // Indexed Op
-      { ::CVC4::api::BITVECTOR_SIGN_EXTEND, Sign_Extend },
-      // Indexed Op
-      { ::CVC4::api::BITVECTOR_REPEAT, Repeat },
-      // Indexed Op
-      { ::CVC4::api::BITVECTOR_ROTATE_LEFT, Rotate_Left },
-      // Indexed Op
-      { ::CVC4::api::BITVECTOR_ROTATE_RIGHT, Rotate_Right },
-      { ::CVC4::api::SELECT, Select },
-      { ::CVC4::api::STORE, Store },
-      { ::CVC4::api::STORE_ALL, NUM_OPS_AND_NULL } // Const Array is a value in smt-switch (no op)
-    });
-
-// the kinds CVC4 needs to build an OpTerm for an indexed op
-const std::unordered_map<PrimOp, ::CVC4::api::Kind> primop2optermcon(
-    { { Extract, ::CVC4::api::BITVECTOR_EXTRACT_OP },
-      { Zero_Extend, ::CVC4::api::BITVECTOR_ZERO_EXTEND_OP },
-      { Sign_Extend, ::CVC4::api::BITVECTOR_SIGN_EXTEND_OP },
-      { Repeat, ::CVC4::api::BITVECTOR_REPEAT_OP },
-      { Rotate_Left, ::CVC4::api::BITVECTOR_ROTATE_LEFT_OP },
-      { Rotate_Right, ::CVC4::api::BITVECTOR_ROTATE_RIGHT_OP },
-      { Int_To_BV, ::CVC4::api::INT_TO_BITVECTOR_OP } });
-=======
->>>>>>> 877d8827
 
 /* CVC4Solver implementation */
 
