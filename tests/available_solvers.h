/*********************                                                        */
/*! \file available_solvers.h
** \verbatim
** Top contributors (to current version):
**   Makai Mann
** This file is part of the smt-switch project.
** Copyright (c) 2020 by the authors listed in the file AUTHORS
** in the top-level source directory) and their institutional affiliations.
** All rights reserved.  See the file LICENSE in the top-level source
** directory for licensing information.\endverbatim
**
** \brief Convenience functions for testing. Collects the available solvers
**        and has maps for tagging supported features and filtering solvers
**        by feature.
**/

#pragma once

#include <iostream>
#include <unordered_map>
#include <unordered_set>
#include <vector>

#include "smt_defs.h"
#include "solver_enums.h"

namespace smt_tests {

<<<<<<< HEAD
enum SolverEnum
{
  BTOR = 0,
  CVC4,
  MSAT,
  YICES2,
  // have separate enum for solver wrapped by LoggingSolver with Shadow DAG
  // test all versions of that also
  BTOR_LOGGING,
  CVC4_LOGGING,
  MSAT_LOGGING,
  YICES2_LOGGING
};

enum SolverAttribute
{
  // this enum is wrapped by a LoggingSolver
  LOGGING = 0,
  // supports traversing terms with iteration
  TERMITER,
  // supports integer theory
  THEORY_INT,
  // supports array models
  ARRAY_MODELS,
  // supports constant arrays
  CONSTARR,
  // supports transferring to different solvers with TermTranslator
  FULL_TRANSFER,
  // unsat core support
  UNSAT_CORE,
  // quantifier support
  QUANTIFIERS,
};

=======
>>>>>>> 7759977f
/** Creates an SmtSolver of the provided type */
smt::SmtSolver create_solver(smt::SolverEnum se);

/** Creates an interpolating SmtSolver of the provided type */
smt::SmtSolver create_interpolating_solver(smt::SolverEnum se);

// collect all the available solvers
std::vector<smt::SolverEnum> available_solver_enums();

// collect all the available non-logging solvers
std::vector<smt::SolverEnum> available_no_logging_solver_enums();

// collect all the available logging solvers
std::vector<smt::SolverEnum> available_logging_solver_enums();

// collect all the available interpolating solvers
std::vector<smt::SolverEnum> available_interpolator_enums();

/** Filter the available solvers by a set of attributes
 * @return all available solvers that have *all* the attributes
 */
std::vector<smt::SolverEnum> filter_solver_enums(
    const std::unordered_set<smt::SolverAttribute> attributes);

}  // namespace smt_tests<|MERGE_RESOLUTION|>--- conflicted
+++ resolved
@@ -26,43 +26,6 @@
 
 namespace smt_tests {
 
-<<<<<<< HEAD
-enum SolverEnum
-{
-  BTOR = 0,
-  CVC4,
-  MSAT,
-  YICES2,
-  // have separate enum for solver wrapped by LoggingSolver with Shadow DAG
-  // test all versions of that also
-  BTOR_LOGGING,
-  CVC4_LOGGING,
-  MSAT_LOGGING,
-  YICES2_LOGGING
-};
-
-enum SolverAttribute
-{
-  // this enum is wrapped by a LoggingSolver
-  LOGGING = 0,
-  // supports traversing terms with iteration
-  TERMITER,
-  // supports integer theory
-  THEORY_INT,
-  // supports array models
-  ARRAY_MODELS,
-  // supports constant arrays
-  CONSTARR,
-  // supports transferring to different solvers with TermTranslator
-  FULL_TRANSFER,
-  // unsat core support
-  UNSAT_CORE,
-  // quantifier support
-  QUANTIFIERS,
-};
-
-=======
->>>>>>> 7759977f
 /** Creates an SmtSolver of the provided type */
 smt::SmtSolver create_solver(smt::SolverEnum se);
 
