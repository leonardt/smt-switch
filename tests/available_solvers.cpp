#include "available_solvers.h"
#include "exceptions.h"

#if BUILD_BTOR
#include "boolector_factory.h"
#endif

#if BUILD_CVC4
#include "cvc4_factory.h"
#endif

#if BUILD_MSAT
#include "msat_factory.h"
#endif

using namespace smt;

namespace smt_tests {

const std::vector<SolverEnum> solver_enums({
#if BUILD_BTOR
  BTOR,
#endif

#if BUILD_CVC4
      CVC4,
#endif

#if BUILD_MSAT
      MSAT,
#endif
});

const CreateSolverFunsMap solvers({
#if BUILD_BTOR
  { BTOR, BoolectorSolverFactory::create },
#endif

#if BUILD_CVC4
      { CVC4, CVC4SolverFactory::create },
#endif

#if BUILD_MSAT
      { MSAT, MsatSolverFactory::create },
#endif
});

const std::vector<SolverEnum> itp_enums({
#if BUILD_MSAT
                                         MSAT
#endif
  });

const CreateSolverFunsMap itps({
#if BUILD_MSAT
                                { MSAT, MsatSolverFactory::create }
#endif
  });

CreateSolverFunsMap available_solvers() { return solvers; }

std::vector<SolverEnum> available_solver_enums() { return solver_enums; }

<<<<<<< HEAD
CreateSolverFunsMap available_interpolators() { return itps; };

std::vector<SolverEnum> available_interpolator_enums() { return itp_enums; };
=======
std::vector<SolverEnum> available_int_solver_enums()
{
  std::vector<SolverEnum> int_solvers;
  for (auto se : solver_enums)
  {
    if (se != BTOR)
    {
      int_solvers.push_back(se);
    }
  }
  return int_solvers;
}
>>>>>>> 4bb5b5a1

std::ostream & operator<<(std::ostream & o, SolverEnum e)
{
  switch (e)
  {
    case BTOR: o << "BTOR"; break;
    case CVC4: o << "CVC4"; break;
    case MSAT: o << "MSAT"; break;
    default:
      // should print the integer representation
      throw NotImplementedException("Unknown SolverEnum: " + std::to_string(e));
      break;
  }

  return o;
}

}  // namespace smt_tests<|MERGE_RESOLUTION|>--- conflicted
+++ resolved
@@ -61,11 +61,10 @@
 
 std::vector<SolverEnum> available_solver_enums() { return solver_enums; }
 
-<<<<<<< HEAD
 CreateSolverFunsMap available_interpolators() { return itps; };
 
 std::vector<SolverEnum> available_interpolator_enums() { return itp_enums; };
-=======
+
 std::vector<SolverEnum> available_int_solver_enums()
 {
   std::vector<SolverEnum> int_solvers;
@@ -78,7 +77,6 @@
   }
   return int_solvers;
 }
->>>>>>> 4bb5b5a1
 
 std::ostream & operator<<(std::ostream & o, SolverEnum e)
 {
