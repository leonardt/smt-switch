/*********************                                                        */
/*! \file available_solvers.cpp
** \verbatim
** Top contributors (to current version):
**   Makai Mann
** This file is part of the smt-switch project.
** Copyright (c) 2020 by the authors listed in the file AUTHORS
** in the top-level source directory) and their institutional affiliations.
** All rights reserved.  See the file LICENSE in the top-level source
** directory for licensing information.\endverbatim
**
** \brief Convenience functions for testing. Collects the available solvers
**        and has maps for tagging supported features and filtering solvers
**        by feature.
**/

#include "available_solvers.h"
#include "exceptions.h"

#if BUILD_BTOR
#include "boolector_factory.h"
#endif

#if BUILD_CVC4
#include "cvc4_factory.h"
#endif

#if BUILD_MSAT
#include "msat_factory.h"
#endif

#if BUILD_YICES2
#include "yices2_factory.h"
#endif

using namespace smt;

namespace smt_tests {

// list of regular (non-interpolator) solver enums
const std::vector<SolverEnum> solver_enums({
#if BUILD_BTOR
  BTOR, BTOR_LOGGING,
#endif

#if BUILD_CVC4
      CVC4, CVC4_LOGGING,
#endif

#if BUILD_MSAT
      MSAT, MSAT_LOGGING,
#endif

#if BUILD_YICES2
      YICES2, YICES2_LOGGING,
#endif
});

<<<<<<< HEAD
const std::unordered_map<SolverEnum, std::unordered_set<SolverAttribute>>
    solver_attributes({
        { BTOR, { TERMITER, ARRAY_MODELS, CONSTARR, UNSAT_CORE, QUANTIFIERS } },

        { BTOR_LOGGING,
          { LOGGING,
            TERMITER,
            ARRAY_MODELS,
            CONSTARR,
            FULL_TRANSFER,
            UNSAT_CORE,
            QUANTIFIERS } },

        { CVC4,
          { TERMITER,
            THEORY_INT,
            // TODO: put this back after getStoreAllBase() is in API
            // ARRAY_MODELS,
            CONSTARR,
            FULL_TRANSFER,
            UNSAT_CORE,
            QUANTIFIERS } },

        { CVC4_LOGGING,
          { LOGGING,
            TERMITER,
            THEORY_INT,
            // TODO: put this back after getStoreAllBase() is in API
            // ARRAY_MODELS,
            CONSTARR,
            FULL_TRANSFER,
            UNSAT_CORE,
            QUANTIFIERS } },

        { MSAT,
          { TERMITER,
            THEORY_INT,
            ARRAY_MODELS,
            CONSTARR,
            FULL_TRANSFER,
            UNSAT_CORE } },

        { MSAT_LOGGING,
          { LOGGING,
            TERMITER,
            THEORY_INT,
            ARRAY_MODELS,
            CONSTARR,
            FULL_TRANSFER,
            UNSAT_CORE } },

        // TODO: Yices2 should support UNSAT_CORE
        //       but something funky happens with testing
        //       has something to do with the context and yices_init
        //       look into this more and re-enable it
        { YICES2, { THEORY_INT } },

        { YICES2_LOGGING,
          { LOGGING, TERMITER, THEORY_INT, FULL_TRANSFER, UNSAT_CORE } },

    });
=======
>>>>>>> 7759977f

SmtSolver create_solver(SolverEnum se)
{
  switch (se)
  {
#if BUILD_BTOR
    case BTOR:
    {
      return BoolectorSolverFactory::create(false);
      break;
      ;
    }
    case BTOR_LOGGING:
    {
      return BoolectorSolverFactory::create(true);
      break;
      ;
    }
#endif
#if BUILD_CVC4
    case CVC4:
    {
      return CVC4SolverFactory::create(false);
      break;
      ;
    }
    case CVC4_LOGGING:
    {
      return CVC4SolverFactory::create(true);
      break;
      ;
    }
#endif
#if BUILD_MSAT
    case MSAT:
    {
      return MsatSolverFactory::create(false);
      break;
      ;
    }
    case MSAT_LOGGING:
    {
      return MsatSolverFactory::create(true);
      break;
      ;
    }
#endif
#if BUILD_YICES2
    case YICES2:
    {
      return Yices2SolverFactory::create(false);
      break;
      ;
    }
    case YICES2_LOGGING:
    {
      return Yices2SolverFactory::create(true);
      break;
      ;
    }
#endif
    default: { throw SmtException("Unhandled solver enum");
    }
  }
}

SmtSolver create_interpolating_solver(SolverEnum se)
{
  switch (se)
  {
#if BUILD_MSAT
    case MSAT_INTERPOLATOR:
    {
      return MsatSolverFactory::create_interpolating_solver();
      break;
      ;
    }
#endif
    default: { throw SmtException("Unhandled solver enum");
    }
  }
}

const std::vector<SolverEnum> itp_enums({
#if BUILD_MSAT
  MSAT_INTERPOLATOR
#endif
});

std::vector<SolverEnum> available_solver_enums() { return solver_enums; }

// collect all the available non-logging solvers
std::vector<SolverEnum> available_no_logging_solver_enums()
{
  std::vector<SolverEnum> enums;
  for (auto se : solver_enums)
  {
    const std::unordered_set<SolverAttribute> & se_attrs =
        get_solver_attributes(se);

    if (se_attrs.find(LOGGING) == se_attrs.end())
    {
      enums.push_back(se);
    }
  }
  return enums;
}

// collect all the available logging solvers
std::vector<SolverEnum> available_logging_solver_enums()
{
  std::vector<SolverEnum> enums;
  for (auto se : solver_enums)
  {
    const std::unordered_set<SolverAttribute> & se_attrs =
        get_solver_attributes(se);

    if (se_attrs.find(LOGGING) != se_attrs.end())
    {
      enums.push_back(se);
    }
  }
  return enums;
}

std::vector<SolverEnum> available_interpolator_enums() { return itp_enums; };

std::vector<SolverEnum> filter_solver_enums(
    const std::unordered_set<SolverAttribute> attributes)
{
  std::vector<SolverEnum> filtered_enums;
  for (auto se : solver_enums)
  {
    const std::unordered_set<SolverAttribute> & se_attrs =
        get_solver_attributes(se);

    bool all_attrs = true;
    for (auto a : attributes)
    {
      if (se_attrs.find(a) == se_attrs.end())
      {
        all_attrs = false;
        break;
      }
    }

    if (all_attrs)
    {
      filtered_enums.push_back(se);
    }
  }

  return filtered_enums;
}


}  // namespace smt_tests<|MERGE_RESOLUTION|>--- conflicted
+++ resolved
@@ -56,70 +56,6 @@
 #endif
 });
 
-<<<<<<< HEAD
-const std::unordered_map<SolverEnum, std::unordered_set<SolverAttribute>>
-    solver_attributes({
-        { BTOR, { TERMITER, ARRAY_MODELS, CONSTARR, UNSAT_CORE, QUANTIFIERS } },
-
-        { BTOR_LOGGING,
-          { LOGGING,
-            TERMITER,
-            ARRAY_MODELS,
-            CONSTARR,
-            FULL_TRANSFER,
-            UNSAT_CORE,
-            QUANTIFIERS } },
-
-        { CVC4,
-          { TERMITER,
-            THEORY_INT,
-            // TODO: put this back after getStoreAllBase() is in API
-            // ARRAY_MODELS,
-            CONSTARR,
-            FULL_TRANSFER,
-            UNSAT_CORE,
-            QUANTIFIERS } },
-
-        { CVC4_LOGGING,
-          { LOGGING,
-            TERMITER,
-            THEORY_INT,
-            // TODO: put this back after getStoreAllBase() is in API
-            // ARRAY_MODELS,
-            CONSTARR,
-            FULL_TRANSFER,
-            UNSAT_CORE,
-            QUANTIFIERS } },
-
-        { MSAT,
-          { TERMITER,
-            THEORY_INT,
-            ARRAY_MODELS,
-            CONSTARR,
-            FULL_TRANSFER,
-            UNSAT_CORE } },
-
-        { MSAT_LOGGING,
-          { LOGGING,
-            TERMITER,
-            THEORY_INT,
-            ARRAY_MODELS,
-            CONSTARR,
-            FULL_TRANSFER,
-            UNSAT_CORE } },
-
-        // TODO: Yices2 should support UNSAT_CORE
-        //       but something funky happens with testing
-        //       has something to do with the context and yices_init
-        //       look into this more and re-enable it
-        { YICES2, { THEORY_INT } },
-
-        { YICES2_LOGGING,
-          { LOGGING, TERMITER, THEORY_INT, FULL_TRANSFER, UNSAT_CORE } },
-
-    });
-=======
->>>>>>> 7759977f
 
 SmtSolver create_solver(SolverEnum se)
 {
