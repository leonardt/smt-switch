/*********************                                                        */
/*! \file logging_term.h
** \verbatim
** Top contributors (to current version):
**   Makai Mann
** This file is part of the smt-switch project.
** Copyright (c) 2020 by the authors listed in the file AUTHORS
** in the top-level source directory) and their institutional affiliations.
** All rights reserved.  See the file LICENSE in the top-level source
** directory for licensing information.\endverbatim
**
** \brief Class that wraps another Term object and maintains the expected
**        Op and children (for solvers that rewrite terms on the fly).
**
**/

#pragma once

#include "ops.h"
#include "smt_defs.h"
#include "term.h"

namespace smt {

class LoggingTerm : public AbsTerm
{
 public:
  LoggingTerm(Term t, Sort s, Op o, TermVec c);
  // this one is for making symbols
<<<<<<< HEAD
  // if passed with true, sets is_symbol true
=======
  // if passed with true, sets is_sym true
>>>>>>> b660e9ed
  // otherwise sets is_param true
  // only symbols and parameters have names
  LoggingTerm(Term t, Sort s, Op o, TermVec c, std::string r, bool is_sym);
  virtual ~LoggingTerm();

  // implemented

  /** Returns true iff the underlying term AND sort are equivalent
   *  @param t the term to compare with (assumed to be LoggingTerm)
   *  @return true iff the underlying term and sort match t
   */
  bool compare(const Term & t) const override;
  Op get_op() const override;
  Sort get_sort() const override;
  std::string to_string() override;
  bool is_symbol() const override;
  bool is_param() const override;
  bool is_symbolic_const() const override;
  TermIter begin() override;
  TermIter end() override;

  // dispatched to underlying term
  std::size_t hash() const override;
  bool is_value() const override;
  uint64_t to_int() const override;
  std::string print_value_as(SortKind sk) override;

 protected:
  Term wrapped_term;  ///< the term of the underlying solver
  Sort sort;          ///< a LoggingSort
  Op op;
  TermVec children;
  std::string repr;
<<<<<<< HEAD
  bool is_symbol;
  bool is_param;
=======
  bool is_sym;
  bool is_par;
>>>>>>> b660e9ed

  // So LoggingSolver can access protected members:
  friend class LoggingSolver;
};

class LoggingTermIter : public TermIterBase
{
 public:
  LoggingTermIter(TermVec::iterator i);
  LoggingTermIter(const LoggingTermIter & lit);
  ~LoggingTermIter();
  LoggingTermIter & operator=(const LoggingTermIter & lit);
  void operator++() override;
  const Term operator*() override;
  TermIterBase * clone() const override;
  bool operator==(const LoggingTermIter & lit);
  bool operator!=(const LoggingTermIter & lit);

 protected:
  bool equal(const TermIterBase & other) const override;
  TermVec::iterator it;
};

}  // namespace smt<|MERGE_RESOLUTION|>--- conflicted
+++ resolved
@@ -27,11 +27,7 @@
  public:
   LoggingTerm(Term t, Sort s, Op o, TermVec c);
   // this one is for making symbols
-<<<<<<< HEAD
-  // if passed with true, sets is_symbol true
-=======
   // if passed with true, sets is_sym true
->>>>>>> b660e9ed
   // otherwise sets is_param true
   // only symbols and parameters have names
   LoggingTerm(Term t, Sort s, Op o, TermVec c, std::string r, bool is_sym);
@@ -65,13 +61,8 @@
   Op op;
   TermVec children;
   std::string repr;
-<<<<<<< HEAD
-  bool is_symbol;
-  bool is_param;
-=======
   bool is_sym;
   bool is_par;
->>>>>>> b660e9ed
 
   // So LoggingSolver can access protected members:
   friend class LoggingSolver;
