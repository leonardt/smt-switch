/*********************                                                        */
/*! \file ops.h
** \verbatim
** Top contributors (to current version):
**   Makai Mann, Clark Barrett
** This file is part of the smt-switch project.
** Copyright (c) 2020 by the authors listed in the file AUTHORS
** in the top-level source directory) and their institutional affiliations.
** All rights reserved.  See the file LICENSE in the top-level source
** directory for licensing information.\endverbatim
**
** \brief All the builtin operators.
**
**
**/

#ifndef SMT_OPS_H
#define SMT_OPS_H

#include <iostream>
#include <string>

namespace smt {

// Primitive SMT operations (and identifiers for building indexed operators)
// TODO add more smt ops
enum PrimOp
{
  /* Core Theory */
  And = 0,
  Or,
  Xor,
  Not,
  Implies,
  Iff,
  Ite,
  Equal,
  Distinct,
  /* Uninterpreted Functions */
  Apply,
  /* Arithmetic Theories */
  Plus,
  Minus,
  Negate,
  Mult,
  Div,
  Lt,
  Le,
  Gt,
  Ge,
  // Integers only
  Mod,
  Abs,
  Pow,
  IntDiv,
  // Int/Real Conversion and Queries
  To_Real,
  To_Int,
  Is_Int,
  /* Fixed Size BitVector Theory */
  Concat,
  Extract,
  BVNot,
  BVNeg,
  BVAnd,
  BVOr,
  BVXor,
  BVNand,
  BVNor,
  BVXnor,
  BVAdd,
  BVSub,
  BVMul,
  BVUdiv,
  BVSdiv,
  BVUrem,
  BVSrem,
  BVSmod,
  BVShl,
  BVAshr,
  BVLshr,
  BVComp,
  BVUlt,
  BVUle,
  BVUgt,
  BVUge,
  BVSlt,
  BVSle,
  BVSgt,
  BVSge,
  Zero_Extend,
  Sign_Extend,
  Repeat,
  Rotate_Left,
  Rotate_Right,
  // BitVector Conversion
  BV_To_Nat,
  Int_To_BV,
  /* Array Theory */
  Select,
  Store,
<<<<<<< HEAD
  /* Quantifiers */
  Forall,  ///< used to bind *one* parameter in a formula with a universal
           ///< quantifier
  Exists,  ///< used to bind *one* parameter in a formula with an existential
           ///< quanifier
  // quantifiers only bind a single parameter to simplify term iteration
  // e.g. the solvers don't align well on the representation unless only one
  // parameter is bound
=======
  /* Datatype Theory */
  Apply_Selector,
  Apply_Tester,
  Apply_Constructor,
>>>>>>> 7759977f
  /**
     Serves as both the number of ops and a null element for builtin operators.
   */
  NUM_OPS_AND_NULL
};

/**
   Represents operators
   If num_idx > 0 then it's an indexed operator
 */
struct Op
{
  Op() : prim_op(NUM_OPS_AND_NULL), num_idx(0){};
  Op(PrimOp o) : prim_op(o), num_idx(0){};
  Op(PrimOp o, uint64_t idx0) : prim_op(o), num_idx(1), idx0(idx0){};
  Op(PrimOp o, uint64_t idx0, uint64_t idx1)
      : prim_op(o), num_idx(2), idx0(idx0), idx1(idx1){};
  std::string to_string() const;
  bool is_null() const;
  PrimOp prim_op;
  uint64_t num_idx;
  uint64_t idx0;
  uint64_t idx1;
};

std::string to_string(PrimOp op);
bool operator==(Op o1, Op o2);
bool operator!=(Op o1, Op o2);
std::ostream& operator<<(std::ostream& output, const Op o);

}  // namespace smt

// defining hash for old compilers
namespace std
{
  // specialize the hash template
  template<>
    struct hash<smt::PrimOp>
    {
      size_t operator()(const smt::PrimOp o) const
      {
        return static_cast<std::size_t>(o);
      }
    };
}

#endif<|MERGE_RESOLUTION|>--- conflicted
+++ resolved
@@ -99,21 +99,18 @@
   /* Array Theory */
   Select,
   Store,
-<<<<<<< HEAD
   /* Quantifiers */
+  // quantifiers only bind a single parameter to simplify term iteration
+  // e.g. the solvers don't align well on the representation unless only one
+  // parameter is bound
   Forall,  ///< used to bind *one* parameter in a formula with a universal
            ///< quantifier
   Exists,  ///< used to bind *one* parameter in a formula with an existential
            ///< quanifier
-  // quantifiers only bind a single parameter to simplify term iteration
-  // e.g. the solvers don't align well on the representation unless only one
-  // parameter is bound
-=======
   /* Datatype Theory */
   Apply_Selector,
   Apply_Tester,
   Apply_Constructor,
->>>>>>> 7759977f
   /**
      Serves as both the number of ops and a null element for builtin operators.
    */
