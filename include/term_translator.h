--- conflicted
+++ resolved
@@ -35,11 +35,11 @@
   UnorderedTermMap & get_cache() { return cache; };
 
  protected:
-<<<<<<< HEAD
-  /** interprets a string as a SMT value
-   *  @param val the string value in SMT-LIB2 format
-   *  @param the sort of the value
-   *  @return a term with that value
+  /** Creates a term value from a string of the given sort
+   *  @param val the string representation of the value
+   *  @param orig_sort the sort from the original solver (transfer_sort is
+   *  called in this function)
+   *  @return a term with the given value
    */
   Term value_from_smt2(const std::string val, const Sort sort) const;
 
@@ -78,14 +78,6 @@
    */
   Term cast_value(const Term & term, const Sort & sort) const;
 
-=======
-  /** Creates a term value from a string of the given sort
-   *  @param val the string representation of the value
-   *  @param orig_sort the sort from the original solver (transfer_sort is
-   * called in this function)
-   */
-  Term value_from_smt2(const std::string val, const Sort orig_sort) const;
->>>>>>> 7abe286c
   SmtSolver & solver;
   UnorderedTermMap cache;
 };
