/*********************                                                        */
/*! \file term_translator.h
** \verbatim
** Top contributors (to current version):
**   Makai Mann
** This file is part of the smt-switch project.
** Copyright (c) 2020 by the authors listed in the file AUTHORS
** in the top-level source directory) and their institutional affiliations.
** All rights reserved.  See the file LICENSE in the top-level source
** directory for licensing information.\endverbatim
**
** \brief Class for translating terms from one solver to another. Keeps
**        a cache so it can be called multiple times (without redeclaring
**        symbols, which would throw an exception).
**/

#pragma once

#include <unordered_map>

#include "smt_defs.h"
#include "solver.h"
#include "sort.h"
#include "term.h"

namespace smt {

/** Class for translating terms from *one* other solver to *one* new solver
 *  will fail if you try to convert terms from more than one solver
 *  e.g.
 *  SmtSolver s1 = CVC4SolverFactory::create(false);
 *  SmtSolver s2 = MsatSolverFactory::create(false);
 *  SmtSolver s3 = CVC4SolverFactory::create(false);
 *
 *  Term x = s1->make_symbol("x", s1->make_sort(INT));
 *  Term y = s2->make_symbol("y", s2->make_sort(INT));
 *
 *  TermTranslator to_s3(s3);
 *  Term x3 = to_s3.transfer_term(x);
 *  // This line would segfault
 *  Term y3 = to_s3.transfer_term(y);
 *  // this is because the cache will already have x, a Term from s1 in it
 *  // and then transferring y from s2 will trigger a comparison between x
 *  // and y. But these are terms from two different solvers and the static
 *  // pointer cast will be an incorrect cast.
 *  // if s2 were also a CVC4Solver, it depends on how the underlying solver
 *  // handles terms from different instances. In the case of CVC4, it will
 *  // throw an exception
 *
 *  This class has no reference to the other solver because it's not needed
 *  it only needs the solver that's being transferred *to* so that it can
 *  make sorts and terms.
 *  Because symbols can only be declared once, there will be errors
 *  if the symbol is already declared in the new solver. To avoid this
 *  populate the TermTranslator's cache with a mapping from
 *  <other solver's symbol> -> <new solver's symbol>
 */
class TermTranslator
{
 public:
  TermTranslator(const SmtSolver & s) : solver(s) {}
  /** Transfers a sort from the other solver to this solver
   *  @param the sort transfer
   *  @return a sort belonging to this solver
   */
  Sort transfer_sort(const Sort & sort);

  /** Transfers a term from the other solver to this solver
   *  @param term the term to transfer to the member variable solver
   *  @return a term belonging to this solver
   */
  Term transfer_term(const Term & term);

  /** Transfers a term and casts it to a particular SortKind
   *  for now, only supports Bool <-> BV1 and Int <-> Real
   *  will throw an exception if something else is requested
   *  @param term the term to transfer to the member variable solver
   *  @param sk the expected SortKind of the transferred term
   *  @return a term belonging to this solver
   */
  Term transfer_term(const Term & term, const SortKind sk);

  /* Returns reference to cache -- can be used to populate with symbols */
  UnorderedTermMap & get_cache() { return cache; };

  /* Returns a reference to the solver this object translates terms to */
  const SmtSolver & get_solver() { return solver; };

 protected:
  /** Creates a term value from a string of the given sort
   *  @param val the string representation of the value
   *  @param orig_sort the sort from the original solver (transfer_sort is
   *  called in this function)
   *  @return a term with the given value
   */
<<<<<<< HEAD
  Term value_from_smt2(const std::string val, const Sort sort);
=======
  Term value_from_smt2(const std::string val, const Sort sort) const;
  
  /** translates an smtlib representation of a const rational "(/ a b)"
   *  into a infix-style representation of a const rational "a / b"
   * @param smtlib is the smtlib representation
   * @return the infix-style representation
   */
  std::string infixize_rational(const std::string smtlib) const;
>>>>>>> 8923f88f

  /** identifies relevant casts to perform an operation
   *  assumes the operation is currently not well-sorted
   *  e.g. check_sortedness returns false
   *  could be more general in the future, for now focusing on
   *  Bool / BV1 case
   *  It can either change the operator or cast the terms
   *  @param op the operator that should be applied
   *  @param terms the terms to apply it to
   *  @return a well-sorted term with an operator applied to casted terms
   *  Note: the operator can change, e.g. BVAnd -> And
   *  This method uses cast_term
   */
  Term cast_op(Op op, const TermVec & terms) const;

  /** casts a term to a different sort
   *  could be more general in future, for now just does a few common
   * conversions such as: Bool <-> BV1 Int  <-> Real
   *  @param term the term to cast
   *  @param the sort to cast it to
   *  @return the new term
   *  throws a NotImplementedException if it cannot interpret the cast
   *  the term and sort MUST belong to the same solver
   */
  Term cast_term(const Term & term, const Sort & sort) const;

  /** casts a value term to a different sort
   *  could be more general in future, for now just does
   * conversions such as: Bool <-> BV1
   *  @param val the value term to cast
   *  @param the sort to cast it to
   *  @return the new term
   *  throws a NotImplementedException if it cannot interpret the cast
   *  the term and sort MUST belong to the same solver
   */
  Term cast_value(const Term & term, const Sort & sort) const;

  // Note: const meaning the solver doesn't change to a different solver
  // it can still call non-const methods of the solver
  SmtSolver solver;  ///< solver to translate terms to
  UnorderedTermMap cache;
  // map from uninterpreted sort names to the sort in the destination solver
  // necessary because it needs to be the same exact uninterpreted sort
  // cannot recreate it with the same name and get the same object back
  std::unordered_map<std::string, Sort> uninterpreted_sorts;
};
}  // namespace smt
<|MERGE_RESOLUTION|>--- conflicted
+++ resolved
@@ -93,10 +93,7 @@
    *  called in this function)
    *  @return a term with the given value
    */
-<<<<<<< HEAD
   Term value_from_smt2(const std::string val, const Sort sort);
-=======
-  Term value_from_smt2(const std::string val, const Sort sort) const;
   
   /** translates an smtlib representation of a const rational "(/ a b)"
    *  into a infix-style representation of a const rational "a / b"
@@ -104,7 +101,6 @@
    * @return the infix-style representation
    */
   std::string infixize_rational(const std::string smtlib) const;
->>>>>>> 8923f88f
 
   /** identifies relevant casts to perform an operation
    *  assumes the operation is currently not well-sorted
